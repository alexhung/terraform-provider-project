package artifactory

import (
	"fmt"
	"net/http"
	"os"
	"regexp"
	"testing"
	"time"

<<<<<<< HEAD
	"github.com/hashicorp/terraform-plugin-sdk/helper/resource"
	"github.com/hashicorp/terraform-plugin-sdk/terraform"
=======
	artifactoryold "github.com/atlassian/go-artifactory/v2/artifactory"
	"github.com/atlassian/go-artifactory/v2/artifactory/transport"
	"github.com/hashicorp/terraform-plugin-sdk/v2/helper/resource"
	"github.com/hashicorp/terraform-plugin-sdk/v2/terraform"
	"github.com/jfrog/jfrog-client-go/artifactory/auth"
>>>>>>> e8da9ae1
)



func TestAccAccessTokenAudienceBad(t *testing.T) {
	const audienceBad = `
		resource "artifactory_user" "existinguser" {
			name  = "existinguser"
			email = "existinguser@a.com"
			admin = false
			groups = ["readers"]
			password = "Passsword1"
		}
		
		resource "artifactory_access_token" "foobar" {
			end_date_relative = "1s"
			username = artifactory_user.existinguser.name
			audience = "bad"
			refreshable = true
		}
	`
	resource.Test(t, resource.TestCase{
		PreCheck:     func() { testAccPreCheck(t) },
		CheckDestroy: testAccCheckAccessTokenNotCreated("artifactory_access_token.foobar"),
		Providers:    testAccProviders,
		Steps: []resource.TestStep{
			{
				Config:      audienceBad,
				ExpectError: regexp.MustCompile("audience can contain only service IDs of Artifactory servers"),
			},
		},
	})
}



func TestAccAccessTokenAudienceGood(t *testing.T) {
	const audienceGood = `
		resource "artifactory_user" "existinguser" {
			name  = "existinguser"
			email = "existinguser@a.com"
			admin = false
			groups = ["readers"]
			password = "Passsword1"
		}
		
		resource "artifactory_access_token" "foobar" {
			end_date_relative = "1s"
			username = artifactory_user.existinguser.name
			audience = "jfrt@*"
			refreshable = true
		}
	`
	resource.Test(t, resource.TestCase{
		PreCheck:     func() { testAccPreCheck(t) },
		CheckDestroy: testAccCheckAccessTokenDestroy("artifactory_access_token.foobar"),
		Providers:    testAccProviders,
		Steps: []resource.TestStep{
			{
				Config: audienceGood,
				Check: resource.ComposeTestCheckFunc(
					resource.TestCheckResourceAttrSet("artifactory_access_token.foobar", "access_token"),
					resource.TestCheckResourceAttr("artifactory_access_token.foobar", "username", "existinguser"),
					resource.TestCheckResourceAttr("artifactory_access_token.foobar", "end_date_relative", "1s"),
					resource.TestCheckResourceAttrSet("artifactory_access_token.foobar", "end_date"),
					resource.TestCheckResourceAttr("artifactory_access_token.foobar", "refreshable", "true"),
					resource.TestCheckResourceAttrSet("artifactory_access_token.foobar", "refresh_token"),
					resource.TestCheckResourceAttr("artifactory_access_token.foobar", "groups.#", "0"),
				),
			},
		},
	})
}

const existingUser = `
resource "artifactory_user" "existinguser" {
	name  = "existinguser"
    email = "existinguser@a.com"
	admin = false
	groups = ["readers"]
	password = "Passsword1"
}

resource "artifactory_access_token" "foobar" {
	end_date_relative = "1s"
	username = artifactory_user.existinguser.name
}
`

func TestAccAccessTokenExistingUser(t *testing.T) {
	resource.Test(t, resource.TestCase{
		PreCheck:     func() { testAccPreCheck(t) },
		CheckDestroy: testAccCheckAccessTokenDestroy("artifactory_access_token.foobar"),
		Providers:    testAccProviders,
		Steps: []resource.TestStep{
			{
				Config: existingUser,
				Check: resource.ComposeTestCheckFunc(
					resource.TestCheckResourceAttrSet("artifactory_access_token.foobar", "access_token"),
					resource.TestCheckResourceAttr("artifactory_access_token.foobar", "username", "existinguser"),
					resource.TestCheckResourceAttr("artifactory_access_token.foobar", "end_date_relative", "1s"),
					resource.TestCheckResourceAttrSet("artifactory_access_token.foobar", "end_date"),
					resource.TestCheckResourceAttr("artifactory_access_token.foobar", "refreshable", "false"),
					resource.TestCheckResourceAttr("artifactory_access_token.foobar", "refresh_token", ""),
					resource.TestCheckResourceAttr("artifactory_access_token.foobar", "groups.#", "0"),
				),
			},
		},
	})
}

func fixedDateGood() string {
	// Create a "fixed date" in the future

	date := time.Now().Add(time.Second * time.Duration(10)).Format(time.RFC3339)
	return fmt.Sprintf(`
resource "artifactory_user" "existinguser" {
	name  = "existinguser"
    email = "existinguser@a.com"
	admin = false
	groups = ["readers"]
	password = "Passsword1"
}

resource "artifactory_access_token" "foobar" {
	end_date = "%s"
	username = artifactory_user.existinguser.name
}
`, date)
}

func TestAccAccessTokenFixedDateGood(t *testing.T) {
	resource.Test(t, resource.TestCase{
		PreCheck:     func() { testAccPreCheck(t) },
		CheckDestroy: testAccCheckAccessTokenDestroy("artifactory_access_token.foobar"),
		Providers:    testAccProviders,
		Steps: []resource.TestStep{
			{
				Config: fixedDateGood(),
				Check: resource.ComposeTestCheckFunc(
					resource.TestCheckResourceAttrSet("artifactory_access_token.foobar", "access_token"),
					resource.TestCheckResourceAttrSet("artifactory_access_token.foobar", "end_date"),
					resource.TestCheckResourceAttr("artifactory_access_token.foobar", "username", "existinguser"),
					resource.TestCheckResourceAttr("artifactory_access_token.foobar", "refreshable", "false"),
					resource.TestCheckResourceAttr("artifactory_access_token.foobar", "refresh_token", ""),
					resource.TestCheckResourceAttr("artifactory_access_token.foobar", "groups.#", "0"),
				),
			},
		},
	})
}

var fixedDateBad = `
resource "artifactory_user" "existinguser" {
	name  = "existinguser"
    email = "existinguser@a.com"
	admin = false
	groups = ["readers"]
	password = "Passsword1"
}

resource "artifactory_access_token" "foobar" {
	end_date = "2020-01-01T00:00:00+11:00"
	username = artifactory_user.existinguser.name
}
`

func TestAccAccessTokenFixedDateBad(t *testing.T) {
	resource.Test(t, resource.TestCase{
		PreCheck:     func() { testAccPreCheck(t) },
		CheckDestroy: testAccCheckAccessTokenNotCreated("artifactory_access_token.foobar"),
		Providers:    testAccProviders,
		Steps: []resource.TestStep{
			{
				Config:      fixedDateBad,
				ExpectError: regexp.MustCompile("end date must be in the future, but is"),
			},
		},
	})
}

// I couldn't find a way to retrieve the instance_id for artifactory via the go library.
// So, we expect this to fail
const adminToken = `
resource "artifactory_user" "existinguser" {
	name  = "existinguser"
    email = "existinguser@a.com"
	admin = false
	groups = ["readers"]
	password = "Passsword1"
}

resource "artifactory_access_token" "foobar" {
	end_date_relative = "1s"
	username = artifactory_user.existinguser.name

	admin_token {
		instance_id = "blah"
	}
}
`

func TestAccAccessTokenAdminToken(t *testing.T) {
	resource.Test(t, resource.TestCase{
		PreCheck:     func() { testAccPreCheck(t) },
		CheckDestroy: testAccCheckAccessTokenNotCreated("artifactory_access_token.foobar"),
		Providers:    testAccProviders,
		Steps: []resource.TestStep{
			{
				Config:      adminToken,
				ExpectError: regexp.MustCompile("Admin can create token with admin privileges only on this Artifactory instance"),
			},
		},
	})
}

const refreshableToken = `
resource "artifactory_user" "existinguser" {
	name  = "existinguser"
    email = "existinguser@a.com"
	admin = false
	groups = ["readers"]
	password = "Passsword1"
}

resource "artifactory_access_token" "foobar" {
	end_date_relative = "1s"
	refreshable = true
	username = artifactory_user.existinguser.name
}
`

func TestAccAccessTokenRefreshableToken(t *testing.T) {
	resource.Test(t, resource.TestCase{
		PreCheck:     func() { testAccPreCheck(t) },
		CheckDestroy: testAccCheckAccessTokenDestroy("artifactory_access_token.foobar"),
		Providers:    testAccProviders,
		Steps: []resource.TestStep{
			{
				Config: refreshableToken,
				Check: resource.ComposeTestCheckFunc(
					resource.TestCheckResourceAttrSet("artifactory_access_token.foobar", "access_token"),
					resource.TestCheckResourceAttr("artifactory_access_token.foobar", "username", "existinguser"),
					resource.TestCheckResourceAttr("artifactory_access_token.foobar", "end_date_relative", "1s"),
					resource.TestCheckResourceAttrSet("artifactory_access_token.foobar", "end_date"),
					resource.TestCheckResourceAttr("artifactory_access_token.foobar", "refreshable", "true"),
					resource.TestCheckResourceAttrSet("artifactory_access_token.foobar", "refresh_token"),
					resource.TestCheckResourceAttr("artifactory_access_token.foobar", "groups.#", "0"),
				),
			},
		},
	})
}

const missingUserBad = `
resource "artifactory_access_token" "foobar" {
	end_date_relative = "1s"
	username = "missing-user"
	groups = [
	]
}
`

func TestAccAccessTokenMissingUserBad(t *testing.T) {
	resource.Test(t, resource.TestCase{
		PreCheck:     func() { testAccPreCheck(t) },
		CheckDestroy: testAccCheckAccessTokenNotCreated("artifactory_access_token.foobar"),
		Providers:    testAccProviders,
		Steps: []resource.TestStep{
			{
				Config:      missingUserBad,
				ExpectError: regexp.MustCompile("you must specify at least 1 group when creating a token for a non-existant user"),
			},
		},
	})
}

const missingUserGood = `
resource "artifactory_access_token" "foobar" {
	end_date_relative = "1s"
	username = "missing-user"
	groups = [
		"readers",
	]
}
`

func TestAccAccessTokenMissingUserGood(t *testing.T) {
	resource.Test(t, resource.TestCase{
		PreCheck:     func() { testAccPreCheck(t) },
		CheckDestroy: testAccCheckAccessTokenDestroy("artifactory_access_token.foobar"),
		Providers:    testAccProviders,
		Steps: []resource.TestStep{
			{
				Config: missingUserGood,
				Check: resource.ComposeTestCheckFunc(
					resource.TestCheckResourceAttrSet("artifactory_access_token.foobar", "access_token"),
					resource.TestCheckResourceAttr("artifactory_access_token.foobar", "username", "missing-user"),
					resource.TestCheckResourceAttr("artifactory_access_token.foobar", "end_date_relative", "1s"),
					resource.TestCheckResourceAttrSet("artifactory_access_token.foobar", "end_date"),
					resource.TestCheckResourceAttr("artifactory_access_token.foobar", "refreshable", "false"),
					resource.TestCheckResourceAttr("artifactory_access_token.foobar", "refresh_token", ""),
					resource.TestCheckResourceAttr("artifactory_access_token.foobar", "groups.#", "1"),
					resource.TestCheckResourceAttr("artifactory_access_token.foobar", "groups.0", "readers"),
				),
			},
		},
	})
}

const missingGroup = `
resource "artifactory_user" "existinguser" {
	name  = "existinguser"
    email = "existinguser@a.com"
	admin = false
	groups = ["readers"]
	password = "Passsword1"
}

resource "artifactory_access_token" "foobar" {
	end_date_relative = "1s"
	username = artifactory_user.existinguser.name
	groups = [
		"missing-group",
	]
}
`

func TestAccAccessTokenMissingGroup(t *testing.T) {
	resource.Test(t, resource.TestCase{
		PreCheck:     func() { testAccPreCheck(t) },
		CheckDestroy: testAccCheckAccessTokenNotCreated("artifactory_access_token.foobar"),
		Providers:    testAccProviders,
		Steps: []resource.TestStep{
			{
				Config:      missingGroup,
				ExpectError: regexp.MustCompile("group must exist in artifactory"),
			},
		},
	})
}

const nonExpiringToken = `
resource "artifactory_user" "existinguser" {
	name  = "existinguser"
    email = "existinguser@a.com"
	admin = false
	groups = ["readers"]
	password = "Passsword1"
}

resource "artifactory_access_token" "foobar" {
	end_date_relative = "0s"
	username = artifactory_user.existinguser.name
}
`

func TestAccAccessTokenNonExpiringToken(t *testing.T) {
	resource.Test(t, resource.TestCase{
		PreCheck:     func() { testAccPreCheck(t) },
		CheckDestroy: testAccCheckAccessTokenDestroy("artifactory_access_token.foobar"),
		Providers:    testAccProviders,
		Steps: []resource.TestStep{
			{
				Config: nonExpiringToken,
				Check: resource.ComposeTestCheckFunc(
					resource.TestCheckResourceAttrSet("artifactory_access_token.foobar", "access_token"),
					resource.TestCheckResourceAttr("artifactory_access_token.foobar", "username", "existinguser"),
					resource.TestCheckResourceAttr("artifactory_access_token.foobar", "end_date_relative", "0s"),
					resource.TestCheckResourceAttrSet("artifactory_access_token.foobar", "end_date"),
					resource.TestCheckResourceAttr("artifactory_access_token.foobar", "refreshable", "false"),
					resource.TestCheckResourceAttr("artifactory_access_token.foobar", "refresh_token", ""),
					resource.TestCheckResourceAttr("artifactory_access_token.foobar", "groups.#", "0"),
				),
			},
		},
	})
}

func testAccCheckAccessTokenDestroy(id string) func(*terraform.State) error {
	return func(s *terraform.State) error {
		rs, ok := s.RootModule().Resources[id]

		if !ok {
			return fmt.Errorf("err: Resource id[%s] not found", id)
		}

		// We need to try to auth with the token and check that it errors
		// Thus, token has really been "destroyed"

		// This is more complicated when token has TTL, as Artifactory **does not** allow you to revoke a token that has a TTL.
		// https://www.jfrog.com/confluence/display/JFROG/Access+Tokens#AccessTokens-ViewingandRevokingTokens
		// https://www.jfrog.com/jira/browse/RTFACT-15293

		// Create a new client to auth to Artifactory
		// We want to check that the token cannot authenticate
		url := os.Getenv("ARTIFACTORY_URL")

		resty, err := buildResty(url)
		if err != nil {
			return err
		}
		accessToken := rs.Primary.Attributes["access_token"]
		resty, err = addAuthToResty(resty, "", "", accessToken, "")
		if err != nil {
			return err
		}
		if resp, err := resty.R().Get("artifactory/api/system/ping"); err != nil {
			if resp == nil {
				return fmt.Errorf("no response returned for testAccCheckAccessTokenDestroy")
			}
			if resp.StatusCode() == http.StatusUnauthorized {
				return nil
			}
			return fmt.Errorf("failed to ping server. Got %s", err)
		}
		return nil
	}
}

func testAccCheckAccessTokenNotCreated(id string) func(*terraform.State) error {
	return func(s *terraform.State) error {
		_, ok := s.RootModule().Resources[id]

		if ok {
			return fmt.Errorf("err: Resource id[%s] found, but should not exist", id)
		}

		return nil
	}
}<|MERGE_RESOLUTION|>--- conflicted
+++ resolved
@@ -2,22 +2,13 @@
 
 import (
 	"fmt"
+	"github.com/hashicorp/terraform-plugin-sdk/v2/helper/resource"
+	"github.com/hashicorp/terraform-plugin-sdk/v2/terraform"
 	"net/http"
 	"os"
 	"regexp"
 	"testing"
 	"time"
-
-<<<<<<< HEAD
-	"github.com/hashicorp/terraform-plugin-sdk/helper/resource"
-	"github.com/hashicorp/terraform-plugin-sdk/terraform"
-=======
-	artifactoryold "github.com/atlassian/go-artifactory/v2/artifactory"
-	"github.com/atlassian/go-artifactory/v2/artifactory/transport"
-	"github.com/hashicorp/terraform-plugin-sdk/v2/helper/resource"
-	"github.com/hashicorp/terraform-plugin-sdk/v2/terraform"
-	"github.com/jfrog/jfrog-client-go/artifactory/auth"
->>>>>>> e8da9ae1
 )
 
 
@@ -421,7 +412,7 @@
 			return err
 		}
 		accessToken := rs.Primary.Attributes["access_token"]
-		resty, err = addAuthToResty(resty, "", "", accessToken, "")
+		resty, err = addAuthToResty(resty, "", "", "", accessToken)
 		if err != nil {
 			return err
 		}
