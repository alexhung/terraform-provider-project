package artifactory

import (
	"bytes"
	"crypto/sha256"
	"encoding/hex"
	"fmt"

	"github.com/atlassian/go-artifactory/v2/artifactory"
	"github.com/hashicorp/terraform-plugin-sdk/v2/helper/schema"
	"math/rand"
	"time"
)

type ResourceData struct{ *schema.ResourceData }

func (d *ResourceData) getStringRef(key string, onlyIfChanged bool) *string {
	if v, ok := d.GetOk(key); ok && (!onlyIfChanged || d.HasChange(key)) {
		return artifactory.String(v.(string))
	}
	return nil
}
func (d *ResourceData) getString(key string, onlyIfChanged bool) string {
	if v, ok := d.GetOk(key); ok && (!onlyIfChanged || d.HasChange(key)) {
		return v.(string)
	}
	return ""
}

func (d *ResourceData) getBoolRef(key string, onlyIfChanged bool) *bool {
	if v, ok := d.GetOkExists(key); ok && (!onlyIfChanged || d.HasChange(key)) {
		return artifactory.Bool(v.(bool))
	}
	return nil
}

func (d *ResourceData) getBool(key string, onlyIfChanged bool) bool {
	if v, ok := d.GetOkExists(key); ok && (!onlyIfChanged || d.HasChange(key)) {
		return v.(bool)
	}
	return false
}

func (d *ResourceData) getIntRef(key string, onlyIfChanged bool) *int {
	if v, ok := d.GetOkExists(key); ok && (!onlyIfChanged || d.HasChange(key)) {
		return artifactory.Int(v.(int))
	}
	return nil
}

func (d *ResourceData) getInt(key string, onlyIfChanged bool) int {
	if v, ok := d.GetOkExists(key); ok && (!onlyIfChanged || d.HasChange(key)) {
		return v.(int)
	}
	return 0
}

func (d *ResourceData) getSetRef(key string) *[]string {
	if v, ok := d.GetOkExists(key); ok {
		arr := castToStringArr(v.(*schema.Set).List())
		return &arr
	}
	return new([]string)
}
func (d *ResourceData) getSet(key string) []string {
	if v, ok := d.GetOkExists(key); ok {
		arr := castToStringArr(v.(*schema.Set).List())
		return arr
	}
	return nil
}
func (d *ResourceData) getList(key string) []string {
	if v, ok := d.GetOkExists(key); ok {
		arr := castToStringArr(v.([]interface{}))
		return arr
	}
	return []string{}
}
func (d *ResourceData) getListRef(key string) *[]string {
	if v, ok := d.GetOkExists(key); ok {
		arr := castToStringArr(v.([]interface{}))
		return &arr
	}
	return new([]string)
}

func castToStringArr(arr []interface{}) []string {
	cpy := make([]string, 0, len(arr))
	for _, r := range arr {
		cpy = append(cpy, r.(string))
	}

	return cpy
}

func castToInterfaceArr(arr []string) []interface{} {
	cpy := make([]interface{}, 0, len(arr))
	for _, r := range arr {
		cpy = append(cpy, r)
	}

	return cpy
}

func getMD5Hash(o interface{}) string {
	if len(o.(string)) == 0 { // Don't hash empty strings
		return ""
	}

	hasher := sha256.New()
	hasher.Write([]byte(o.(string)))
	hasher.Write([]byte("OQ9@#9i4$c8g$4^n%PKT8hUva3CC^5"))
	return  hex.EncodeToString(hasher.Sum(nil))
}

var randomInt = func() func() int {
	rand.Seed(time.Now().UnixNano())
	return rand.Int
}()

func mergeSchema(schemata ...map[string]*schema.Schema) map[string]*schema.Schema {
	result := map[string]*schema.Schema{}
	for _, schma := range schemata {
		for k, v := range schma {
			result[k] = v
		}
	}
	return result
}

func repoExists(id string, m interface{}) (bool, error) {
	client := m.(*ArtClient).Resty

	_, err := client.R().Head(repositoriesEndpoint+ id)

	return err == nil, err
}



func mkNames(name, resource string) (int, string, string) {
	id := randomInt()
	n := fmt.Sprintf("%s%d", name, id)
	return id, fmt.Sprintf("%s.%s", resource, n), n
}

func mkLens(d *schema.ResourceData) func(key string, value interface{}) []error {
	var errors []error
	return func(key string, value interface{}) []error {
		if err := d.Set(key, value); err != nil {
			errors = append(errors, err)
		}
		return errors
	}
}

// HashStrings hashcode was moved to internal in terraform-plugin-sdk, and schema does not expose a wrapper of hashcode.Strings
func HashStrings(strings []string) string {
	var buf bytes.Buffer

	for _, s := range strings {
		buf.WriteString(fmt.Sprintf("%s-", s))
	}

	return fmt.Sprintf("%d", schema.HashString(buf.String()))
}
func cascadingErr(hasErr *bool) func(error) {
	if hasErr == nil {
		panic("hasError cannot be nil")
	}
	return func(err error) {
		if err != nil {
			fmt.Println(err)
			*hasErr = true
		}
	}
}

func sendConfigurationPatch(content []byte, m interface{}) error {

	_, err := m.(*ArtClient).Resty.R().SetBody(content).
		SetHeader("Content-Type", "application/yaml").
		Patch("artifactory/api/system/configuration")

	return err
<<<<<<< HEAD
}

func BoolPtr(v bool) *bool { return &v }

func IntPtr(v int) *int { return &v }

func Int64Ptr(v int64) *int64 { return &v }

func StringPtr(v string) *string { return &v }
=======
}
>>>>>>> e8da9ae1
<|MERGE_RESOLUTION|>--- conflicted
+++ resolved
@@ -5,10 +5,10 @@
 	"crypto/sha256"
 	"encoding/hex"
 	"fmt"
-
-	"github.com/atlassian/go-artifactory/v2/artifactory"
+	"github.com/go-resty/resty/v2"
 	"github.com/hashicorp/terraform-plugin-sdk/v2/helper/schema"
 	"math/rand"
+	"text/template"
 	"time"
 )
 
@@ -16,7 +16,7 @@
 
 func (d *ResourceData) getStringRef(key string, onlyIfChanged bool) *string {
 	if v, ok := d.GetOk(key); ok && (!onlyIfChanged || d.HasChange(key)) {
-		return artifactory.String(v.(string))
+		return StringPtr(v.(string))
 	}
 	return nil
 }
@@ -29,7 +29,7 @@
 
 func (d *ResourceData) getBoolRef(key string, onlyIfChanged bool) *bool {
 	if v, ok := d.GetOkExists(key); ok && (!onlyIfChanged || d.HasChange(key)) {
-		return artifactory.Bool(v.(bool))
+		return BoolPtr(v.(bool))
 	}
 	return nil
 }
@@ -43,7 +43,7 @@
 
 func (d *ResourceData) getIntRef(key string, onlyIfChanged bool) *int {
 	if v, ok := d.GetOkExists(key); ok && (!onlyIfChanged || d.HasChange(key)) {
-		return artifactory.Int(v.(int))
+		return IntPtr(v.(int))
 	}
 	return nil
 }
@@ -129,14 +129,20 @@
 }
 
 func repoExists(id string, m interface{}) (bool, error) {
-	client := m.(*ArtClient).Resty
-
-	_, err := client.R().Head(repositoriesEndpoint+ id)
+	_, err := m.(*resty.Client).R().Head(repositoriesEndpoint+ id)
 
 	return err == nil, err
 }
 
 
+func executeTemplate(name, temp string, fields interface{} ) string {
+	var tpl bytes.Buffer
+	if err := template.Must(template.New(name).Parse(temp)).Execute(&tpl,fields); err != nil {
+		panic(err)
+	}
+
+	return tpl.String()
+}
 
 func mkNames(name, resource string) (int, string, string) {
 	id := randomInt()
@@ -178,12 +184,11 @@
 
 func sendConfigurationPatch(content []byte, m interface{}) error {
 
-	_, err := m.(*ArtClient).Resty.R().SetBody(content).
+	_, err := m.(*resty.Client).R().SetBody(content).
 		SetHeader("Content-Type", "application/yaml").
 		Patch("artifactory/api/system/configuration")
 
 	return err
-<<<<<<< HEAD
 }
 
 func BoolPtr(v bool) *bool { return &v }
@@ -192,7 +197,4 @@
 
 func Int64Ptr(v int64) *int64 { return &v }
 
-func StringPtr(v string) *string { return &v }
-=======
-}
->>>>>>> e8da9ae1
+func StringPtr(v string) *string { return &v }