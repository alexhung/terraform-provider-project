--- conflicted
+++ resolved
@@ -2,13 +2,10 @@
 
 import (
 	"fmt"
-<<<<<<< HEAD
 	"github.com/go-resty/resty/v2"
-	"github.com/hashicorp/terraform-plugin-sdk/helper/schema"
-=======
+
 	"github.com/hashicorp/terraform-plugin-sdk/v2/helper/schema"
 
->>>>>>> e8da9ae1
 )
 
 func dataSourceArtifactoryFileInfo() *schema.Resource {
@@ -19,6 +16,7 @@
 			"repository": {
 				Type:     schema.TypeString,
 				Required: true,
+				ValidateFunc: repoKeyValidator,
 			},
 			"path": {
 				Type:     schema.TypeString,
